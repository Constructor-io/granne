--- conflicted
+++ resolved
@@ -214,11 +214,7 @@
 
         // fresh index build => initialize first layer
         if self.layers.is_empty() {
-<<<<<<< HEAD
             let mut layer = FixedWidthSliceVector::new(self.config.num_neighbors);
-=======
-            let mut layer = FixedWidthSliceVector::new(self.config.num_neighbors + EXTRA_NEIGHBORS_AT_BUILD_TIME);
->>>>>>> 11f2887e
             layer.resize(1, UNUSED);
             self.layers.push(layer);
         } else {
@@ -245,12 +241,8 @@
         let layer_multiplier = compute_layer_multiplier(self.elements.len(), self.config.num_layers);
 
         let layer = self.layers.len() - 1;
-<<<<<<< HEAD
         let ideal_num_elements_in_layer =
             cmp::min(layer_multiplier.powf(layer as f32).ceil() as usize, self.elements.len());
-=======
-        let ideal_num_elements_in_layer = cmp::min(layer_multiplier.pow(layer as u32), self.elements.len());
->>>>>>> 11f2887e
         let mut num_elements_in_layer = cmp::min(max_num_elements, ideal_num_elements_in_layer);
 
         let mut config = self.config.clone();
@@ -352,12 +344,7 @@
             // create RwLocks for underlying nodes
             let layer: Vec<RwLock<&mut HnswNode>> = layer.iter_mut().map(|node| RwLock::new(node)).collect();
 
-<<<<<<< HEAD
             let insert_element = |(idx, _)| {
-=======
-            // index elements, skipping already indexed
-            layer.par_iter().enumerate().skip(already_indexed).for_each(|(idx, _)| {
->>>>>>> 11f2887e
                 Self::index_element(config, elements, prev_layers, &layer, idx);
 
                 // This only shows approximate progress because of par_iter
@@ -366,7 +353,6 @@
                         progress_bar.lock().add(step_size as u64);
                     }
                 }
-<<<<<<< HEAD
             };
 
             if reinsert_elements {
@@ -380,9 +366,6 @@
                     .skip(already_indexed)
                     .for_each(insert_element);
             };
-=======
-            });
->>>>>>> 11f2887e
         }
 
         if let Some(progress_bar) = progress_bar {
@@ -417,11 +400,7 @@
         let (entrypoint, _) = prev_layers.search(&element, 1, 1)[0];
 
         let candidates = Self::search_for_neighbors_index(elements, layer, entrypoint, &element, config.max_search);
-<<<<<<< HEAD
-
         let candidates: Vec<_> = candidates.into_iter().filter(|&(id, _)| id != idx).collect();
-=======
->>>>>>> 11f2887e
 
         let neighbors = Self::select_neighbors(elements, candidates, config.num_neighbors);
 
@@ -542,13 +521,10 @@
     }
 
     fn connect_nodes(elements: &Elements, node: &RwLock<&mut HnswNode>, i: usize, j: usize, d: NotNaN<f32>) {
-<<<<<<< HEAD
         if i == j {
             return;
         }
 
-=======
->>>>>>> 11f2887e
         // Write Lock!
         let mut node = node.write();
 
@@ -638,7 +614,6 @@
 
 // Computes a layer multiplier m, s.t. the number of elements in layer i is
 // equal to m^i
-<<<<<<< HEAD
 fn compute_layer_multiplier(num_elements: usize, num_layers: usize) -> f32 {
     (num_elements as f32).powf(1.0 / (num_layers - 1) as f32)
 }
@@ -655,10 +630,6 @@
 {
     layers: Layers<'a>,
     elements: &'a Elements,
-=======
-fn compute_layer_multiplier(num_elements: usize, num_layers: usize) -> usize {
-    (num_elements as f32).powf(1.0 / (num_layers - 1) as f32).ceil() as usize
->>>>>>> 11f2887e
 }
 
 impl<'a, Elements, Element> Hnsw<'a, Elements, Element>
@@ -674,7 +645,6 @@
     }
 
     pub fn search(&self, element: &Element, num_neighbors: usize, max_search: usize) -> Vec<(usize, f32)> {
-<<<<<<< HEAD
         match self.layers {
             Layers::Standard(ref layers) => {
                 Self::search_internal(layers, &self.elements, element, num_neighbors, max_search)
@@ -693,17 +663,10 @@
         max_search: usize,
     ) -> Vec<(usize, f32)> {
         let (bottom_layer, top_layers) = layers.split_last().unwrap();
-=======
-        let (bottom_layer, top_layers) = self.layers.split_last().unwrap();
->>>>>>> 11f2887e
 
         let entrypoint = Self::find_entrypoint(&top_layers, element, elements);
 
-<<<<<<< HEAD
         Self::search_for_neighbors(bottom_layer, entrypoint, elements, element, max_search)
-=======
-        Self::search_for_neighbors(&bottom_layer, entrypoint, &self.elements, element, max_search)
->>>>>>> 11f2887e
             .into_iter()
             .take(num_neighbors)
             .map(|(i, d)| (i, d.into_inner()))
@@ -793,70 +756,12 @@
         }
     }
 
-<<<<<<< HEAD
     pub fn layer_len(self: &Self, layer: usize) -> usize {
         match self.layers {
             Layers::Standard(ref layers) => layers[layer].len(),
             Layers::Compressed(ref layers) => layers[layer].len(),
-=======
-    // Check if the file is a current or old version of an granne index
-    let mut lib_str = Vec::new();
-    index_reader
-        .by_ref()
-        .take(LIBRARY_STR.len() as u64)
-        .read_to_end(&mut lib_str)?;
-    if String::from_utf8(lib_str).unwrap_or("".to_string()) == LIBRARY_STR {
-        // the current version stores metadata as json
-        let metadata: serde_json::Value = serde_json::from_reader(index_reader).expect("Could not read metadata");
-
-        let num_neighbors: usize =
-            serde_json::from_value(metadata["num_neighbors"].clone()).expect("Could not read num_neighbors");
-        let num_layers: usize =
-            serde_json::from_value(metadata["num_layers"].clone()).expect("Could not read num_layers");
-        let layer_counts: Vec<usize> =
-            serde_json::from_value(metadata["layer_counts"].clone()).expect("Could not read layer_counts");
-        assert_eq!(num_layers, layer_counts.len());
-
-        Ok((num_neighbors, layer_counts))
-    } else {
-        // Read legacy index
-        // First 8 bytes are num_nodes. We can ignore these.
-        // Note that "granne".len() bytes were already read.
-        const LIBRARY_STR_LEN: usize = 6;
-        assert_eq!(LIBRARY_STR_LEN, LIBRARY_STR.len());
-        const BYTES_LEFT_FOR_NUM_NODES: usize = std::mem::size_of::<usize>() - LIBRARY_STR_LEN;
-
-        index_reader.read_exact(&mut [0; BYTES_LEFT_FOR_NUM_NODES])?;
-
-        let num_layers = index_reader.read_u64::<LittleEndian>()? as usize;
-
-        let mut layer_counts = Vec::new();
-        for _ in 0..num_layers {
-            layer_counts.push(index_reader.read_u64::<LittleEndian>()? as usize);
->>>>>>> 11f2887e
-        }
-    }
-<<<<<<< HEAD
-=======
-}
-
-fn read_layers<I: Read>(index_reader: I) -> Result<Vec<FixedWidthSliceVector<'static, NeighborId>>> {
-    use std::mem::size_of;
-
-    let mut index_reader = BufReader::new(index_reader);
-
-    let (num_neighbors, layer_counts) = read_metadata(index_reader.by_ref())?;
-
-    // read graph
-    let mut layers = Vec::new();
-    let node_size = num_neighbors * size_of::<NeighborId>();
-
-    for count in layer_counts {
-        let mut layer_reader = index_reader.by_ref().take((node_size * count) as u64);
-
-        let layer = if EXTRA_NEIGHBORS_AT_BUILD_TIME > 0 {
-            let num_neighbors_at_build_time = num_neighbors + EXTRA_NEIGHBORS_AT_BUILD_TIME;
->>>>>>> 11f2887e
+        }
+    }
 
     pub fn count_neighbors(self: &Self, layer: usize, begin: usize, end: usize) -> usize {
         match self.layers {
